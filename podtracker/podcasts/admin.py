from __future__ import annotations

from datetime import timedelta

from django.contrib import admin, messages
from django.db.models import QuerySet
from django.http import HttpRequest
from django.utils import timezone
from django_object_actions import DjangoObjectActions

<<<<<<< HEAD
from podtracker.podcasts import models
from podtracker.podcasts.tasks import parse_podcast_feed
=======
from podtracker.podcasts import models, tasks
>>>>>>> 74e9e9f7


@admin.register(models.Category)
class CategoryAdmin(admin.ModelAdmin):
    ordering = ("name",)
    list_display = (
        "name",
        "parent",
    )
    search_fields = ("name",)


class ActiveFilter(admin.SimpleListFilter):
    title = "Active"
    parameter_name = "active"

    def lookups(
        self, request: HttpRequest, model_admin: admin.ModelAdmin
    ) -> tuple[tuple[str, str], ...]:
        return (
            ("yes", "Active"),
            ("no", "Inactive"),
        )

    def queryset(self, request: HttpRequest, queryset: QuerySet) -> QuerySet:
        match self.value():
            case "yes":
                return queryset.filter(active=True)
            case "no":
                return queryset.filter(active=False)
            case _:
                return queryset


class ResultFilter(admin.SimpleListFilter):
    title = "Result"
    parameter_name = "result"

    def lookups(
        self, request: HttpRequest, model_admin: admin.ModelAdmin
    ) -> tuple[tuple[str, str], ...]:

        return (("none", "None"),) + tuple(models.Podcast.Result.choices)

    def queryset(self, request: HttpRequest, queryset: QuerySet) -> QuerySet:
        if value := self.value():
            return (
                queryset.filter(result__isnull=True)
                if value == "none"
                else queryset.filter(result=value)
            )

        return queryset


class PubDateFilter(admin.SimpleListFilter):
    title = "Pub Date"
    parameter_name = "pub_date"
    interval = timedelta(days=14)

    def lookups(
        self, request: HttpRequest, model_admin: admin.ModelAdmin
    ) -> tuple[tuple[str, str], ...]:
        return (
            ("yes", "With pub date"),
            ("no", "With no pub date"),
            ("new", "Just added"),
            ("recent", "Recent (> 14 days)"),
            ("sporadic", "Sporadic (< 14 days)"),
        )

    def queryset(self, request: HttpRequest, queryset: QuerySet) -> QuerySet:
        now = timezone.now()
        match self.value():
            case "yes":
                return queryset.filter(pub_date__isnull=False)
            case "no":
                return queryset.filter(pub_date__isnull=True)
            case "new":
                return queryset.filter(pub_date__isnull=True, parsed__isnull=True)
            case "recent":
                return queryset.filter(pub_date__gt=now - self.interval)
            case "sporadic":
                return queryset.filter(pub_date__lt=now - self.interval)
            case _:
                return queryset


class PromotedFilter(admin.SimpleListFilter):
    title = "Promoted"
    parameter_name = "promoted"

    def lookups(
        self, request: HttpRequest, model_admin: admin.ModelAdmin
    ) -> tuple[tuple[str, str], ...]:
        return (("yes", "Promoted"),)

    def queryset(self, request: HttpRequest, queryset: QuerySet) -> QuerySet:
        return queryset.filter(promoted=True) if self.value() == "yes" else queryset


class QueuedFilter(admin.SimpleListFilter):
    title = "Queued"
    parameter_name = "queued"

    def lookups(
        self, request: HttpRequest, model_admin: admin.ModelAdmin
    ) -> tuple[tuple[str, str], ...]:
        return (("yes", "Queued"),)

    def queryset(self, request: HttpRequest, queryset: QuerySet) -> QuerySet:
        return (
            queryset.filter(queued__isnull=False) if self.value() == "yes" else queryset
        )


class SubscribedFilter(admin.SimpleListFilter):
    title = "Subscribed"
    parameter_name = "subscribed"

    def lookups(
        self, request: HttpRequest, model_admin: admin.ModelAdmin
    ) -> tuple[tuple[str, str], ...]:
        return (("yes", "Subscribed"),)

    def queryset(self, request: HttpRequest, queryset: QuerySet) -> QuerySet:
        return (
            queryset.with_subscribed().filter(subscribed=True)
            if self.value() == "yes"
            else queryset
        )


@admin.register(models.Podcast)
class PodcastAdmin(DjangoObjectActions, admin.ModelAdmin):
    list_filter = (
        ActiveFilter,
        SubscribedFilter,
        PromotedFilter,
        PubDateFilter,
        QueuedFilter,
        ResultFilter,
    )

    list_display = (
        "__str__",
        "promoted",
        "parsed",
        "pub_date",
    )

    list_editable = ("promoted",)
    search_fields = ("title", "rss")

    raw_id_fields = ("recipients",)

    readonly_fields = (
        "parsed",
        "queued",
        "feed_queue",
        "pub_date",
        "modified",
        "etag",
        "http_status",
        "result",
        "content_hash",
    )

    actions = (
        "dequeue",
        "parse_podcast_feeds",
    )

    change_actions = ("parse_podcast_feed",)

    def dequeue(self, request: HttpRequest, queryset: QuerySet) -> None:
        queryset.filter(queued__isnull=False).update(queued=None, feed_queue=None)
        self.message_user(request, "Podcasts removed from queue", messages.SUCCESS)

    dequeue.short_description = "Remove podcasts from queue"  # type: ignore

    def parse_podcast_feeds(self, request: HttpRequest, queryset: QuerySet) -> None:

        count = queryset.count()
<<<<<<< HEAD
        now = timezone.now()

        for podcast_id in queryset.values_list("pk", flat=True):
            parse_podcast_feed(podcast_id)()

        queryset.update(updated=now, queued=now)
=======

        for podcast_id in queryset.values_list("pk", flat=True):
            tasks.parse_podcast_feed.delay(podcast_id)

        now = timezone.now()

        queryset.update(queued=now, updated=now)
>>>>>>> 74e9e9f7

        self.message_user(
            request,
            f"{count} podcast(s) queued for update",
            messages.SUCCESS,
        )

    def parse_podcast_feed(self, request: HttpRequest, obj: models.Podcast) -> None:
        if obj.queued:
            self.message_user(request, "Podcast has already been queued for update")
            return

        if not obj.active:
            self.message_user(request, "Podcast is inactive")
            return

        obj.queued = obj.updated = timezone.now()
        obj.save(update_fields=["queued", "updated"])

<<<<<<< HEAD
        parse_podcast_feed(obj.id)()
=======
        tasks.parse_podcast_feed.delay(obj.id)
>>>>>>> 74e9e9f7

        self.message_user(request, "Podcast has been queued for update")

    def get_ordering(self, request: HttpRequest) -> list[str]:
        return [] if request.GET.get("q") else ["-parsed", "-pub_date"]<|MERGE_RESOLUTION|>--- conflicted
+++ resolved
@@ -8,12 +8,8 @@
 from django.utils import timezone
 from django_object_actions import DjangoObjectActions
 
-<<<<<<< HEAD
 from podtracker.podcasts import models
 from podtracker.podcasts.tasks import parse_podcast_feed
-=======
-from podtracker.podcasts import models, tasks
->>>>>>> 74e9e9f7
 
 
 @admin.register(models.Category)
@@ -198,23 +194,12 @@
     def parse_podcast_feeds(self, request: HttpRequest, queryset: QuerySet) -> None:
 
         count = queryset.count()
-<<<<<<< HEAD
         now = timezone.now()
 
         for podcast_id in queryset.values_list("pk", flat=True):
             parse_podcast_feed(podcast_id)()
 
         queryset.update(updated=now, queued=now)
-=======
-
-        for podcast_id in queryset.values_list("pk", flat=True):
-            tasks.parse_podcast_feed.delay(podcast_id)
-
-        now = timezone.now()
-
-        queryset.update(queued=now, updated=now)
->>>>>>> 74e9e9f7
-
         self.message_user(
             request,
             f"{count} podcast(s) queued for update",
@@ -233,12 +218,7 @@
         obj.queued = obj.updated = timezone.now()
         obj.save(update_fields=["queued", "updated"])
 
-<<<<<<< HEAD
         parse_podcast_feed(obj.id)()
-=======
-        tasks.parse_podcast_feed.delay(obj.id)
->>>>>>> 74e9e9f7
-
         self.message_user(request, "Podcast has been queued for update")
 
     def get_ordering(self, request: HttpRequest) -> list[str]:
