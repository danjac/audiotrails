import 'alpinejs';
import 'htmx.org';

import dragDrop from './dragdrop';
import lazyLoadImages from './lazyload';
import Player from './player';

<<<<<<< HEAD
// "revealed" trigger has some buggy behavior around scrolling to top that randomly breaks
// this can probably be removed with htmx 1.4+ as we can just use IntersectionObserver directly
function lazyLoadImages(elt) {
  const lazyImages = [].slice.call(elt.querySelectorAll('img.lazy'));

  if ('IntersectionObserver' in window) {
    const lazyImageObserver = new IntersectionObserver(function (entries, observer) {
      entries.forEach(function (entry) {
        if (entry.isIntersecting) {
          const { target } = entry;
          target.classList.remove('lazy');
          target.dispatchEvent(
            new CustomEvent('lazyload', { detail: { elt: target } })
          );
          lazyImageObserver.unobserve(target);
        }
      });
    });

    lazyImages.forEach(function (img) {
      lazyImageObserver.observe(img);
    });
  }
}

=======
>>>>>>> 3e260a80
(function () {
  document.addEventListener('htmx:load', (event) => lazyLoadImages(event.detail.elt));
  document.addEventListener('DOMContentLoaded', () => lazyLoadImages(document));

  document.addEventListener('htmx:afterSwap', (event) => {
    // workaround for https://github.com/bigskysoftware/htmx/issues/456
    if (event.target.id === 'content') {
      window.scrollTo(0, event.target.offsetTop - 160);
    }
  });

  // globals
  //
  window.dragDrop = dragDrop;
  window.Player = Player;
})();<|MERGE_RESOLUTION|>--- conflicted
+++ resolved
@@ -5,7 +5,6 @@
 import lazyLoadImages from './lazyload';
 import Player from './player';
 
-<<<<<<< HEAD
 // "revealed" trigger has some buggy behavior around scrolling to top that randomly breaks
 // this can probably be removed with htmx 1.4+ as we can just use IntersectionObserver directly
 function lazyLoadImages(elt) {
@@ -31,8 +30,6 @@
   }
 }
 
-=======
->>>>>>> 3e260a80
 (function () {
   document.addEventListener('htmx:load', (event) => lazyLoadImages(event.detail.elt));
   document.addEventListener('DOMContentLoaded', () => lazyLoadImages(document));
