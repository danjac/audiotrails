version: '3.8'

x-logging: &default-logging
    options:
        max-size: '100k'
        max-file: '3'

x-environment: &default-environment
    DATABASE_URL: postgres://postgres:password@postgres:5432/postgres
    EMAIL_HOST: mailhog
    EMAIL_PORT: 1025
    REDIS_URL: redis://redis:6379/0
    SECRET_KEY: seekrit!

services:
    postgres:
        image: postgres:14.1
        environment:
            - POSTGRES_PASSWORD=password
        volumes:
            - pg_data:/var/lib/postgresql/data
        stop_grace_period: '3s'
        logging: *default-logging
        healthcheck:
            test: ['CMD', 'pg_isready', '-U', 'postgres']
            interval: 1s
            timeout: 3s
            retries: 30

    redis:
        image: redis:6.2.6-buster
        stop_grace_period: '3s'
        logging: *default-logging
        healthcheck:
            test: ['CMD', 'redis-cli', 'ping']
            interval: 1s
            timeout: 3s
            retries: 30

    mailhog:
        image: mailhog/mailhog:v1.0.1
        stop_grace_period: '3s'
        logging: *default-logging
        ports:
            - '8025:8025'
            - '1025:1025'

    webapp:
        build:
            context: .
            target: django
        environment: *default-environment
        logging: *default-logging
        restart: on-failure
        privileged: true
        tty: true
        stop_grace_period: '3s'
        ports:
            - '8000:8000'
        depends_on:
            postgres:
                condition: service_healthy
            redis:
                condition: service_healthy
        volumes:
            - ./:/app:z
        command: >
            sh -c "python manage.py migrate
                   python manage.py runserver 0.0.0.0:8000"

    celeryworker:
        build:
            context: .
            target: django
        environment: *default-environment
        logging: *default-logging
        restart: on-failure
        privileged: true
        tty: true
        stop_grace_period: '3s'
        ports: []
        depends_on:
            - webapp
        volumes:
            - ./:/app:z
<<<<<<< HEAD
        command: [
            'python',
            'manage.py',
            'run_huey',
        ]

=======
        command: 'celery -A podtracker.config.celery_app worker -l INFO'


    # celerybeat currently not compatible with django 4:
    # https://github.com/celery/django-celery-beat/issues/465

    #celerybeat:
        #build:
            #context: .
            #target: django
        #environment: *default-environment
        #logging: *default-logging
        #restart: on-failure
        #privileged: true
        #tty: true
        #stop_grace_period: '3s'
        #ports: []
        #depends_on:
            #- celeryworker
        #volumes:
            #- ./:/app:z
        #command: 'celery -A podtracker.config.celery_app beat -l INFO'

>>>>>>> 74e9e9f7
    watcher:
        build:
            context: .
            target: node
        logging: *default-logging
        restart: on-failure
        privileged: true
        tty: true
        stop_grace_period: '3s'
        ports: []
        volumes:
            - ./:/app:z
            - /app/node_modules
        command: 'npm run watch'

volumes:
    pg_data: {}<|MERGE_RESOLUTION|>--- conflicted
+++ resolved
@@ -83,38 +83,12 @@
             - webapp
         volumes:
             - ./:/app:z
-<<<<<<< HEAD
         command: [
             'python',
             'manage.py',
             'run_huey',
         ]
 
-=======
-        command: 'celery -A podtracker.config.celery_app worker -l INFO'
-
-
-    # celerybeat currently not compatible with django 4:
-    # https://github.com/celery/django-celery-beat/issues/465
-
-    #celerybeat:
-        #build:
-            #context: .
-            #target: django
-        #environment: *default-environment
-        #logging: *default-logging
-        #restart: on-failure
-        #privileged: true
-        #tty: true
-        #stop_grace_period: '3s'
-        #ports: []
-        #depends_on:
-            #- celeryworker
-        #volumes:
-            #- ./:/app:z
-        #command: 'celery -A podtracker.config.celery_app beat -l INFO'
-
->>>>>>> 74e9e9f7
     watcher:
         build:
             context: .
