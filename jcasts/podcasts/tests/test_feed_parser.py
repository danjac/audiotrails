from __future__ import annotations

import http
import json
import pathlib

from datetime import datetime, timedelta

import pytest
import pytz
import requests

from django.utils import timezone
from pydantic import ValidationError

from jcasts.episodes.factories import EpisodeFactory
from jcasts.episodes.models import Episode
from jcasts.podcasts.date_parser import parse_date
from jcasts.podcasts.factories import CategoryFactory, PodcastFactory
from jcasts.podcasts.feed_parser import (
    Item,
    get_categories_dict,
    get_feed_headers,
    parse_feed,
    parse_frequent_feeds,
    parse_sporadic_feeds,
)
from jcasts.podcasts.models import Podcast


class MockResponse:
    def __init__(
        self,
        url: str = "",
        status: int = http.HTTPStatus.OK,
        content: bytes = b"",
        headers: None | dict = None,
    ):
        self.url = url
        self.content = content
        self.headers = headers or {}
        self.status_code = status

    def raise_for_status(self) -> None:
        ...


class BadMockResponse(MockResponse):
    def raise_for_status(self) -> None:
        raise requests.HTTPError()


class TestParseFrequentFeeds:
    @pytest.fixture
    def mock_parse_feed(self, mocker):
        return mocker.patch("jcasts.podcasts.feed_parser.parse_feed.delay")

    @pytest.mark.parametrize(
        "force_update,active,scheduled,last_pub,limit,result",
        [
            (False, True, timedelta(hours=-1), timedelta(days=30), 1000, 1),
            (False, True, timedelta(hours=-1), timedelta(days=30), None, 1),
            (False, True, timedelta(hours=1), timedelta(days=30), 1000, 0),
            (True, True, timedelta(hours=1), timedelta(days=30), 1000, 1),
            (False, False, timedelta(hours=-1), timedelta(days=30), 1000, 0),
            (False, False, None, timedelta(days=30), 1000, 0),
            (False, True, timedelta(hours=-1), timedelta(days=99), 1000, 0),
            (True, True, timedelta(hours=-1), timedelta(days=99), 1000, 0),
        ],
    )
    def test_parse_frequent_feeds(
        self,
        db,
        mock_parse_feed,
        force_update,
        active,
        scheduled,
        last_pub,
        limit,
        result,
    ):
        now = timezone.now()
        PodcastFactory(
            active=active,
            scheduled=now + scheduled if scheduled else None,
            pub_date=now - last_pub if last_pub else None,
        )
        assert parse_frequent_feeds(force_update=force_update, limit=limit) == result

        if result:
            mock_parse_feed.assert_called()
        else:
            mock_parse_feed.assert_not_called()


class TestParseSporadicFeeds:
    @pytest.fixture
    def mock_parse_feed(self, mocker):
        return mocker.patch("jcasts.podcasts.feed_parser.parse_feed.delay")

    @pytest.mark.parametrize(
        "active,last_pub,updated,limit,result",
        [
<<<<<<< HEAD
            (True, timedelta(days=105), 1000, 1),
            (True, timedelta(days=105), None, 1),
            (True, timedelta(days=99), 1000, 0),
            (True, timedelta(days=30), 1000, 0),
            (False, timedelta(days=99), 1000, 0),
            (True, None, 1000, 0),
=======
            (True, timedelta(days=105), timedelta(days=105), 1000, 1),
            (True, timedelta(days=105), timedelta(days=0), 1000, 0),
            (True, timedelta(days=99), timedelta(days=105), 1000, 0),
            (True, timedelta(days=30), timedelta(days=105), 1000, 0),
            (False, timedelta(days=99), timedelta(days=105), 1000, 0),
            (True, None, timedelta(days=105), 1000, 0),
>>>>>>> bd96dd61
        ],
    )
    def test_parse_sporadic_feeds(
        self, db, mock_parse_feed, active, last_pub, updated, limit, result
    ):
        now = timezone.now()
        pub_date = now - last_pub if last_pub else None
        updated = now - updated if updated else now

        podcast = PodcastFactory(
            active=active,
            pub_date=pub_date,
        )

        Podcast.objects.filter(pk=podcast.id).update(updated=updated)

        assert parse_sporadic_feeds(limit=limit) == result

        if result:
            mock_parse_feed.assert_called()
        else:
            mock_parse_feed.assert_not_called()


class TestFeedHeaders:
    def test_has_etag(self):
        podcast = Podcast(etag="abc123")
        headers = get_feed_headers(podcast)
        assert headers["If-None-Match"] == f'"{podcast.etag}"'

    def test_is_modified(self):
        podcast = Podcast(modified=timezone.now())
        headers = get_feed_headers(podcast)
        assert headers["If-Modified-Since"]

    def test_force_update(self):
        podcast = Podcast(modified=timezone.now(), etag="12345")
        headers = get_feed_headers(podcast, force_update=True)
        assert "If-Modified-Since" not in headers
        assert "If-None-Match" not in headers


class TestParseFeed:

    mock_file = "rss_mock.xml"
    mock_http_get = "requests.get"
    rss = "https://mysteriousuniverse.org/feed/podcast/"
    redirect_rss = "https://example.com/test.xml"
    updated = "Wed, 01 Jul 2020 15:25:26 +0000"

    @pytest.fixture
    def new_podcast(self, db):
        return PodcastFactory(cover_url=None, pub_date=None)

    @pytest.fixture
    def categories(self, db):
        yield [
            CategoryFactory(name=name)
            for name in (
                "Philosophy",
                "Science",
                "Social Sciences",
                "Society & Culture",
                "Spirituality",
                "Religion & Spirituality",
            )
        ]

        get_categories_dict.cache_clear()

    def get_feedparser_content(self, filename: str = "") -> bytes:
        return open(
            pathlib.Path(__file__).parent / "mocks" / (filename or self.mock_file), "rb"
        ).read()

    def test_parse_no_podcasts(self, mocker, new_podcast, categories):
        mocker.patch(
            self.mock_http_get,
            return_value=MockResponse(
                url=new_podcast.rss,
                content=self.get_feedparser_content("rss_no_podcasts_mock.xml"),
            ),
        )

        result = parse_feed(new_podcast.rss)
        assert not result
        with pytest.raises(ValidationError):
            result.raise_exception()

        new_podcast.refresh_from_db()
        assert new_podcast.active

    def test_parse_empty_feed(self, mocker, new_podcast, categories):

        mocker.patch(
            self.mock_http_get,
            return_value=MockResponse(
                url=new_podcast.rss,
                content=self.get_feedparser_content("rss_empty_mock.xml"),
            ),
        )

        result = parse_feed(new_podcast.rss)
        assert not result
        with pytest.raises(ValidationError):
            result.raise_exception()

        new_podcast.refresh_from_db()
        assert new_podcast.active

    def test_parse_feed_podcast_not_found(self, db):
        result = parse_feed("https://example.com/rss.xml")
        assert result.success is False

        with pytest.raises(Podcast.DoesNotExist):
            result.raise_exception()

    def test_parse_feed_ok(self, mocker, new_podcast, categories):

        episode_guid = "https://mysteriousuniverse.org/?p=168097"
        episode_title = "original title"

        # test updated
        EpisodeFactory(podcast=new_podcast, guid=episode_guid, title=episode_title)

        mocker.patch(
            self.mock_http_get,
            return_value=MockResponse(
                url=new_podcast.rss,
                content=self.get_feedparser_content(),
                headers={
                    "ETag": "abc123",
                    "Last-Modified": self.updated,
                },
            ),
        )
        assert parse_feed(new_podcast.rss)

        # new episodes: 19
        assert Episode.objects.count() == 20

        # check episode updated
        episode = Episode.objects.get(guid=episode_guid)
        assert episode.title != episode_title

        new_podcast.refresh_from_db()

        assert new_podcast.rss
        assert new_podcast.active
        assert new_podcast.title == "Mysterious Universe"

        assert (
            new_podcast.description
            == "Always interesting and often hilarious, join hosts Aaron Wright and Benjamin Grundy as they investigate the latest in futurology, weird science, consciousness research, alternative history, cryptozoology, UFOs, and new-age absurdity."
        )

        assert new_podcast.owner == "8th Kind"

        assert new_podcast.modified
        assert new_podcast.modified.day == 1
        assert new_podcast.modified.month == 7
        assert new_podcast.modified.year == 2020

        assert new_podcast.etag
        assert new_podcast.explicit
        assert new_podcast.cover_url

        assert new_podcast.pub_date == parse_date("Fri, 19 Jun 2020 16:58:03 +0000")
        assert new_podcast.num_episodes == 20

        assigned_categories = [c.name for c in new_podcast.categories.all()]

        assert "Science" in assigned_categories
        assert "Religion & Spirituality" in assigned_categories
        assert "Society & Culture" in assigned_categories
        assert "Philosophy" in assigned_categories

    def test_parse_feed_permanent_redirect(self, mocker, new_podcast, categories):
        mocker.patch(
            self.mock_http_get,
            return_value=MockResponse(
                url=self.redirect_rss,
                status=http.HTTPStatus.PERMANENT_REDIRECT,
                headers={
                    "ETag": "abc123",
                    "Last-Modified": self.updated,
                },
                content=self.get_feedparser_content(),
            ),
        )
        assert parse_feed(new_podcast.rss)
        assert Episode.objects.filter(podcast=new_podcast).count() == 20

        new_podcast.refresh_from_db()

        assert new_podcast.rss == self.redirect_rss
        assert new_podcast.modified

    def test_parse_feed_permanent_redirect_url_taken(
        self, mocker, new_podcast, categories
    ):
        other = PodcastFactory(rss=self.redirect_rss)
        current_rss = new_podcast.rss

        mocker.patch(
            self.mock_http_get,
            return_value=MockResponse(
                url=other.rss,
                status=http.HTTPStatus.PERMANENT_REDIRECT,
                headers={
                    "ETag": "abc123",
                    "Last-Modified": self.updated,
                },
                content=self.get_feedparser_content(),
            ),
        )
        assert not parse_feed(new_podcast.rss)

        new_podcast.refresh_from_db()

        assert new_podcast.rss == current_rss
        assert not new_podcast.active
        assert new_podcast.scheduled is None
        assert new_podcast.redirect_to == other

    def test_parse_feed_not_modified(self, mocker, new_podcast, categories):
        mocker.patch(
            self.mock_http_get,
            return_value=MockResponse(
                new_podcast.rss, status=http.HTTPStatus.NOT_MODIFIED
            ),
        )
        assert not parse_feed(new_podcast.rss)

        new_podcast.refresh_from_db()
        assert new_podcast.active
        assert not new_podcast.modified

    def test_parse_feed_error(self, mocker, new_podcast, categories):
        mocker.patch(self.mock_http_get, side_effect=requests.RequestException)

        result = parse_feed(new_podcast.rss)
        assert result.success is False

        with pytest.raises(requests.RequestException):
            result.raise_exception()

        new_podcast.refresh_from_db()
        assert new_podcast.active

    def test_parse_feed_gone(self, mocker, new_podcast, categories):
        mocker.patch(
            self.mock_http_get,
            return_value=BadMockResponse(new_podcast.rss, status=http.HTTPStatus.GONE),
        )
        result = parse_feed(new_podcast.rss)
        assert result.success is False

        # no exception
        result.raise_exception()

        new_podcast.refresh_from_db()

        assert not new_podcast.active
        assert new_podcast.scheduled is None
        assert new_podcast.status == http.HTTPStatus.GONE


class TestItemModel:
    @pytest.fixture
    def item_data(self):
        return json.load(
            open(pathlib.Path(__file__).parent / "mocks" / "feed_item.json", "rb")
        )

    def test_missing_audio(self, item_data):
        del item_data["links"]
        with pytest.raises(ValidationError):
            Item.parse_obj(item_data)

    def test_invalid_audio(self, item_data):
        item_data["links"] = [
            {
                "length": "55705268",
                "rel": "enclosure",
                "type": "audio/mpeg",
            },
        ]
        with pytest.raises(ValidationError):
            Item.parse_obj(item_data)

    def test_published(self, item_data):
        del item_data["published"]
        with pytest.raises(ValidationError):
            Item.parse_obj(item_data)

    def test_published_in_future(self, item_data):
        item_data["published"] = (timezone.now() + timedelta(days=1)).strftime(
            "%a, %d %b %Y %H:%M:%s"
        )
        with pytest.raises(ValidationError):
            Item.parse_obj(item_data)

    def test_missing_content(self, item_data):
        del item_data["content"]
        item = Item.parse_obj(item_data)
        assert item.description == ""

    def test_parse_complete_item(self, item_data):
        item = Item.parse_obj(item_data)

        assert item.id == "74561fff-4b98-4985-a36f-4970be28782e"
        assert item.title == "The Origins of English"
        assert item.published == datetime(2021, 8, 7, 4, 0, tzinfo=pytz.timezone("GMT"))

        assert item.itunes_duration == "00:38:34"
        assert item.itunes_episodetype == "full"
        assert item.itunes_explicit is False

        assert (
            item.link
            == "https://play.acast.com/s/dansnowshistoryhit/theoriginsofenglish"
        )

        assert item.image.href == (
            "https://thumborcdn.acast.com/AA9YH364rPs8gxGOwgyXGEvLhyo=/3000x3000/https://mediacdn.acast.com/assets/74561fff-4b98-4985-a36f-4970be28782e/cover-image-ks08c9r7-gonemedieval_square_3000x3000.jpg"
        )

        assert item.audio.href == (
            "https://sphinx.acast.com/channelhistoryhit/dansnowshistoryhit/theoriginsofenglish/media.mp3"
        )
        assert item.audio.length == 55705268
        assert item.audio.rel == "enclosure"
        assert item.audio.type == "audio/mpeg"

        assert item.summary == (
            "Approximately 1.35 billion people use it, either as a first or "
            "second language, so English and the way that we speak it has a "
            "daily impact on huge numbers of people. But how did the English "
            "language develop? In this episode from our sibling podcast Gone "
            "Medieval, Cat Jarman spoke to Eleanor Rye, an Associate Lecturer "
            "in English Language and Linguistics at the University of York. "
            "Using the present-day language, place names and dialects as "
            "evidence, Ellie shows us how English was impacted by a series of "
            "migrations.&nbsp;&nbsp; &#10;&nbsp;<br /><hr /><p>See <a "
            'href="https://acast.com/privacy" rel="noopener noreferrer" '
            'style="color: grey;" target="_blank">acast.com/privacy</a> for '
            "privacy and opt-out information.</p>"
        )

        assert item.description == (
            "<p>Approximately 1.35 billion people use it, either as "
            "a first or second language, so English and the way "
            "that we speak it has a daily impact on huge numbers of "
            "people. But how did the English language develop? In "
            "this episode from our sibling podcast <a "
            'href="https://podfollow.com/gone-medieval/view" '
            'rel="noopener noreferrer" target="_blank">Gone '
            "Medieval</a>, Cat Jarman spoke to Eleanor Rye, an "
            "Associate Lecturer in English Language and Linguistics "
            "at the University of York. Using the present-day "
            "language, place names and dialects as evidence, Ellie "
            "shows us how English was impacted by a series of "
            "migrations.&nbsp;&nbsp;</p> &#10;&nbsp;<br /><hr "
            '/><p>See <a href="https://acast.com/privacy" '
            'rel="noopener noreferrer" style="color: grey;" '
            'target="_blank">acast.com/privacy</a> for privacy and '
            "opt-out information.</p>"
        )<|MERGE_RESOLUTION|>--- conflicted
+++ resolved
@@ -101,21 +101,12 @@
     @pytest.mark.parametrize(
         "active,last_pub,updated,limit,result",
         [
-<<<<<<< HEAD
-            (True, timedelta(days=105), 1000, 1),
-            (True, timedelta(days=105), None, 1),
-            (True, timedelta(days=99), 1000, 0),
-            (True, timedelta(days=30), 1000, 0),
-            (False, timedelta(days=99), 1000, 0),
-            (True, None, 1000, 0),
-=======
             (True, timedelta(days=105), timedelta(days=105), 1000, 1),
             (True, timedelta(days=105), timedelta(days=0), 1000, 0),
             (True, timedelta(days=99), timedelta(days=105), 1000, 0),
             (True, timedelta(days=30), timedelta(days=105), 1000, 0),
             (False, timedelta(days=99), timedelta(days=105), 1000, 0),
             (True, None, timedelta(days=105), 1000, 0),
->>>>>>> bd96dd61
         ],
     )
     def test_parse_sporadic_feeds(
