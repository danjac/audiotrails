--- conflicted
+++ resolved
@@ -220,12 +220,9 @@
         Podcast.objects.sporadic()
         .filter(
             pub_date__iso_week_day=now.isoweekday(),
-<<<<<<< HEAD
-=======
         )
         .exclude(
             updated__day=now.day,
->>>>>>> bd96dd61
         )
         .order_by("updated", "-pub_date")
         .values_list("rss", flat=True)
