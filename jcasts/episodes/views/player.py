--- conflicted
+++ resolved
@@ -89,12 +89,6 @@
     """Update current play time of episode. We pass the episode ID so
     if user has two browsers open, only one should be updated at any one time."""
     try:
-<<<<<<< HEAD
-        if not AudioLog.objects.playing(request.user).update(
-            current_time=int(request.POST["current_time"]),
-            updated=timezone.now(),
-            episode=episode_id,
-=======
         if (
             not AudioLog.objects.playing(request.user)
             .filter(episode=episode_id)
@@ -102,7 +96,6 @@
                 current_time=int(request.POST["current_time"]),
                 updated=timezone.now(),
             )
->>>>>>> 2989a329
         ):
             return HttpResponseGone()
         return HttpResponseNoContent()
