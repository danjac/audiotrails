from django import forms
from django.contrib.auth import get_user_model
from django.contrib.auth.forms import UserChangeForm as BaseUserChangeForm
from django.contrib.auth.forms import UserCreationForm as BaseUserCreationForm

User = get_user_model()


class UserChangeForm(BaseUserChangeForm):
    class Meta(BaseUserChangeForm.Meta):
        model = User


class UserCreationForm(BaseUserCreationForm):
    class Meta(BaseUserCreationForm.Meta):
        model = User


class UserPreferencesForm(forms.ModelForm):
    class Meta:
        model = User
        fields: tuple[str, ...] = (
            "autoplay",
            "send_recommendations_email",
        )
        help_texts: dict[str, str] = {
<<<<<<< HEAD
            "autoplay": "Automatically play the next episode in my Play Queue when the current playing episode ends",
            "send_recommendations_email": "Send me recommendations for new podcasts every week",
=======
            "autoplay": "Automatically play the next episode in your Play Queue when the current playing episode ends",
            "send_recommendations_email": "Send me podcast recommendations every week",
>>>>>>> cb4a455e
        }<|MERGE_RESOLUTION|>--- conflicted
+++ resolved
@@ -24,11 +24,6 @@
             "send_recommendations_email",
         )
         help_texts: dict[str, str] = {
-<<<<<<< HEAD
             "autoplay": "Automatically play the next episode in my Play Queue when the current playing episode ends",
-            "send_recommendations_email": "Send me recommendations for new podcasts every week",
-=======
-            "autoplay": "Automatically play the next episode in your Play Queue when the current playing episode ends",
             "send_recommendations_email": "Send me podcast recommendations every week",
->>>>>>> cb4a455e
         }