<!DOCTYPE html>
<html lang="en">

<head>
  <meta charset="UTF-8">
  <title>{{ site.name }}</title>
</head>

<body>
  <p>Hi {{ recipient.username }}

    <p>Greetings from {{ site.name }}!

      {% if podcasts %}
      <p>Here are some podcasts you might find interesting:</p>

      {% for podcast in podcasts %}
      <p>
        <a href="{% absolute_uri podcast %}">{{ podcast.title|striptags }}</a>
      </p>

      <p>
        {{ podcast.cleaned_description|urlize|truncatewords:60 }}
      </p>
      <hr />
      {% endfor %}
      {% endif %}

      {% if episodes %}

      <p>{% if podcasts %}...and here{% else %}Here {% endif %} are some episodes from last week you might have missed:
      </p>

      {% for episode in episodes %}

      <p>
        <a href="{% absolute_uri episode %}">{{ episode.podcast.title|striptags }} - {{ episode.title|striptags }}</a>
      </p>

      <p>
<<<<<<< HEAD
        {{ episode.cleaned_description|urlize|truncatewords:60 }}
=======
        {{ episode.cleaned_description|urlize|truncatewords:60 }}>
>>>>>>> 907a74eb
      </p>

      <hr />
      {% endfor %}
      {% endif %}

      <p>If you do not want to receive any more recommendations, you can just uncheck the "Send email recommendations"
        option
        on your <a href="{{ protocol }}://{{ site.domain }}{% url 'users:preferences' %}">settings</a> page.</p>
</body>

</html><|MERGE_RESOLUTION|>--- conflicted
+++ resolved
@@ -38,11 +38,7 @@
       </p>
 
       <p>
-<<<<<<< HEAD
         {{ episode.cleaned_description|urlize|truncatewords:60 }}
-=======
-        {{ episode.cleaned_description|urlize|truncatewords:60 }}>
->>>>>>> 907a74eb
       </p>
 
       <hr />
