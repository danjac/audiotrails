{% with podcast=episode.podcast episode_url=episode.get_absolute_url %}
<section class="py-2 border-t dark:border-gray-500 text-sm episode"
         {% if hx_remove %}
         x-data="{show: true}"
         x-show="show"
         x-transition:leave="transition ease-out duration-500"
         x-transition:leave-start="transform opacity-100"
         x-transition:leave-end="transform opacity-0"
         @{{ hx_remove }}.window="if ($event.detail.value === {{ episode.id }}) show=false"
         {% endif %}>
  <div class="flex justify-between items-center">

    <div class="flex items-center w-full space-x-3">

      <div>

        {% if is_podcast_detail %}
        <a href="{{ episode_url }}">
          {% include "_cover_image.html" with cover_url=episode.get_cover_url alt=episode.cleaned_title size=14 %}
        </a>
        {% else %}
        <a href="{{ podcast.get_absolute_url }}">
          {% include "_cover_image.html" with cover_url=podcast.cover_url alt=podcast.cleaned_title size=14 %}
        </a>
        {% endif %}
      </div>

      <div class="space-y-3">
<<<<<<< HEAD
        <h2 class="w-64 sm:w-96 lg:w-full truncate">
=======
        <h2 class="{{ has_extra_buttons|yesno:'w-60,w-64' }} sm:w-96 lg:w-full truncate">
>>>>>>> 8fe245a1
          <a href="{{ episode_url }}"
             class="link"
             title="{{ episode.cleaned_title }}">
            {{ episode.cleaned_title|truncatechars:120 }}
          </a>
        </h2>
        <div class="space-x-2 flex items-center">

          {% if user.is_authenticated %}
          {% include "episodes/_actions_toggle.html" %}
          {% endif %}

          {% if is_podcast_detail %}
          <div class="font-semibold text-gray-600 dark:text-gray-300 text-xs">
            {% include "_pub_date.html" with pub_date=episode.pub_date %}
          </div>
          {% else %}
          <div class="w-48 sm:w-96 lg:w-full truncate">
            <a href="{{ podcast.get_episodes_url }}"
               class="link font-semibold text-gray-600 dark:text-gray-300 text-xs">
              {{ podcast.cleaned_title|truncatechars:100 }}
            </a>
          </div>
          {% endif %}
        </div>
      </div>
    </div>
    {% block extra_buttons %}{% endblock %}
  </div>
</section>
{% endwith %}<|MERGE_RESOLUTION|>--- conflicted
+++ resolved
@@ -26,11 +26,7 @@
       </div>
 
       <div class="space-y-3">
-<<<<<<< HEAD
-        <h2 class="w-64 sm:w-96 lg:w-full truncate">
-=======
         <h2 class="{{ has_extra_buttons|yesno:'w-60,w-64' }} sm:w-96 lg:w-full truncate">
->>>>>>> 8fe245a1
           <a href="{{ episode_url }}"
              class="link"
              title="{{ episode.cleaned_title }}">
