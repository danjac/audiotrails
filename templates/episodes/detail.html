{% extends "episodes/base.html" %}

{% block subtitle %} | {{ episode.podcast.cleaned_title }} | {{ episode.cleaned_title }}{% endblock %}

{% block content %}

<h1 class="font-bold lg:text-lg mb-3">{{ episode.cleaned_title }}</h1>

{% with podcast=episode.podcast duration=episode.get_duration_in_seconds %}

{% with prev_episode=episode.get_previous_episode next_episode=episode.get_next_episode %}
{% if prev_episode or next_episode %}
<nav class="flex justify-between mb-3 border-b dark:border-gray-500 pb-3 text-sm">
  {% if prev_episode %}
  <a class="link"
     href="{{ prev_episode.get_absolute_url }}"
     title="{{ prev_episode.cleaned_title }}">
    Previous
  </a>

  {% else %}
  <span class="inactive-link">Previous</span>
  {% endif %}
  {% if next_episode %}
  <a class="link"
     href="{{ next_episode.get_absolute_url }}"
     title="{{ next_episode.cleaned_title }}">
    Next
  </a>
  {% else %}
  <span class="inactive-link">Next</span>
  {% endif %}

</nav>
{% endif %}
{% endwith %}

<div class="space-y-3 pb-3 mb-3">
  <div>
    <a href="{{ podcast.get_episodes_url }}"
       title="{{ podcast.cleaned_title }}"
       class="link text-sm">
      {{ podcast.cleaned_title }}
    </a>
  </div>

  {% with metadata=episode.get_episode_metadata %}
  {% if metadata %}
  <div class="font-semibold text-gray-600 dark:text-gray-300 text-sm">
    {{ metadata }}
  </div>
  {% endif %}
  {% endwith %}

  <div class="flex items-center space-x-3 lg:space-x-4">
    <div>
      <a href="{{ podcast.get_detail_url }}">
        {% include "_cover_image.html" with cover_url=episode.get_cover_url alt=episode.cleaned_title size=28 css_class="h-24 w-24 lg:h-28 lg:w-28" %}
      </a>
    </div>
    <div class="space-y-2 lg:space-y-3 text-sm">

      {% include "episodes/_play_toggle.html" %}

      {% share_buttons episode.get_absolute_url podcast.cleaned_title|add:" | "|add:episode.cleaned_title %}

<<<<<<< HEAD
      <div class="flex items-center space-x-3">
=======
      <div>

>>>>>>> 4d9e8b65
        {% if user.is_authenticated %}
        {% include "episodes/_actions_toggle.html" with is_detail=True %}
        {% else %}
        {% with file_size=episode.get_file_size %}
        <a class="inline-block link"
           download
           href="{{ episode.media_url }}">Download{% if file_size %} ({{ episode.get_file_size }}){% endif %}</a>
        {% endwith %}
        {% endif %}
      </div>
    </div>
  </div>

  <div class="flex items-center flex-wrap font-semibold text-gray-600 dark:text-gray-300 space-x-3 text-sm">
    <div title="Date Published">
      {% include "_pub_date.html" with pub_date=episode.pub_date %}
    </div>
    <div title="Duration">
      {{ duration|format_duration }}
    </div>
  </div>
  {% if episode.listened %}
  {% include "episodes/_listened.html" %}
  {% endif %}

  {% if episode.explicit or podcast.explicit %}
  <div class="font-semibold text-sm">
    This episode may contain explicit content.
  </div>
  {% endif %}

  {% include "_markdown.html" with content=episode.description %}

  {% include "podcasts/_disclaimer.html" %}
</div>
{% endwith %}
{% endblock %}<|MERGE_RESOLUTION|>--- conflicted
+++ resolved
@@ -64,12 +64,7 @@
 
       {% share_buttons episode.get_absolute_url podcast.cleaned_title|add:" | "|add:episode.cleaned_title %}
 
-<<<<<<< HEAD
-      <div class="flex items-center space-x-3">
-=======
       <div>
-
->>>>>>> 4d9e8b65
         {% if user.is_authenticated %}
         {% include "episodes/_actions_toggle.html" with is_detail=True %}
         {% else %}
